--- conflicted
+++ resolved
@@ -33,12 +33,7 @@
 - **Fyers**
 - **ICICI Direct**
 - **IBulls**
-<<<<<<< HEAD
 - **Indmoney**
-- **Jainam (Retail)**
-- **Jainam (Dealer)**
-=======
->>>>>>> 79a4d159
 - **Kotak** 
 - **Paytm**
 - **Pocketful**
